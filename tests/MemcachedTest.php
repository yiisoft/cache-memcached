<?php

declare(strict_types=1);

namespace Yiisoft\Cache\Memcached\Tests;

use ArrayIterator;
use DateInterval;
use Exception;
use IteratorAggregate;
use PHPUnit\Framework\TestCase;
use Psr\SimpleCache\CacheInterface;
use Psr\SimpleCache\InvalidArgumentException;
use ReflectionException;
use ReflectionClass;
use ReflectionObject;
use stdClass;
use Yiisoft\Cache\Memcached\CacheException;
use Yiisoft\Cache\Memcached\Memcached;

use function array_keys;
use function array_map;
use function extension_loaded;
use function is_array;
use function is_object;
use function stream_socket_client;
use function time;

final class MemcachedTest extends TestCase
{
    public static function setUpBeforeClass(): void
    {
        if (!extension_loaded('memcached')) {
            self::markTestSkipped('Required extension "memcached" is not loaded');
        }

        // Check whether memcached is running and skip tests if not.
        if (!@stream_socket_client(MEMCACHED_HOST . ':' . MEMCACHED_PORT, $errorNumber, $errorDescription, 0.5)) {
            self::markTestSkipped('No memcached server running at ' . MEMCACHED_HOST . ':' . MEMCACHED_PORT . ' : ' . $errorNumber . ' - ' . $errorDescription);
        }
    }

    public function dataProvider(): array
    {
        $object = new stdClass();
        $object->test_field = 'test_value';

        return [
            'integer' => ['test_integer', 1],
            'double' => ['test_double', 1.1],
            'string' => ['test_string', 'a'],
            'boolean_true' => ['test_boolean_true', true],
            'boolean_false' => ['test_boolean_false', false],
            'object' => ['test_object', $object],
            'array' => ['test_array', ['test_key' => 'test_value']],
            'null' => ['test_null', null],
            'supported_key_characters' => ['AZaz09_.', 'b'],
            '64_characters_key_max' => ['bVGEIeslJXtDPrtK.hgo6HL25_.1BGmzo4VA25YKHveHh7v9tUP8r5BNCyLhx4zy', 'c'],
            'string_with_number_key' => ['111', 11],
            'string_with_number_key_1' => ['022', 22],
        ];
    }

    /**
     * @dataProvider dataProvider
     *
     * @param $key
     * @param $value
     *
     * @throws InvalidArgumentException
     */
    public function testSet($key, $value): void
    {
        $cache = $this->createCacheInstance();

        for ($i = 0; $i < 2; $i++) {
            $this->assertTrue($cache->set($key, $value));
        }
    }

    /**
     * @dataProvider dataProvider
     *
     * @param $key
     * @param $value
     *
     * @throws InvalidArgumentException
     */
    public function testGet($key, $value): void
    {
        $cache = $this->createCacheInstance();
        $cache->set($key, $value);
        $valueFromCache = $cache->get($key, 'default');

        $this->assertSameExceptObject($value, $valueFromCache);
    }

    /**
     * @dataProvider dataProvider
     *
     * @param $key
     * @param $value
     *
     * @throws InvalidArgumentException
     */
    public function testValueInCacheCannotBeChanged($key, $value): void
    {
        $cache = $this->createCacheInstance();
        $cache->set($key, $value);
        $valueFromCache = $cache->get($key, 'default');

        $this->assertSameExceptObject($value, $valueFromCache);

        if (is_object($value)) {
            $originalValue = clone $value;
            $valueFromCache->test_field = 'changed';
            $value->test_field = 'changed';
            $valueFromCacheNew = $cache->get($key, 'default');
            $this->assertSameExceptObject($originalValue, $valueFromCacheNew);
        }
    }

    /**
     * @dataProvider dataProvider
     *
     * @param $key
     * @param $value
     *
     * @throws InvalidArgumentException
     */
    public function testHas($key, $value): void
    {
        $cache = $this->createCacheInstance();
        $cache->set($key, $value);

        $this->assertTrue($cache->has($key));
        // check whether exists affects the value
        $this->assertSameExceptObject($value, $cache->get($key));

        $this->assertTrue($cache->has($key));
        $this->assertFalse($cache->has('not_exists'));
    }

    public function testGetNonExistent(): void
    {
        $cache = $this->createCacheInstance();

        $this->assertNull($cache->get('non_existent_key'));
    }

    /**
     * @dataProvider dataProvider
     *
     * @param $key
     * @param $value
     *
     * @throws InvalidArgumentException
     */
    public function testDelete($key, $value): void
    {
        $cache = $this->createCacheInstance();
        $cache->set($key, $value);

        $this->assertSameExceptObject($value, $cache->get($key));
        $this->assertTrue($cache->delete($key));
        $this->assertNull($cache->get($key));
    }

    /**
     * @dataProvider dataProvider
     *
     * @param $key
     * @param $value
     *
     * @throws InvalidArgumentException
     */
    public function testClear($key, $value): void
    {
        $cache = $this->createCacheInstance();

        foreach ($this->dataProvider() as $datum) {
            $cache->set($datum[0], $datum[1]);
        }

        $this->assertTrue($cache->clear());
        $this->assertNull($cache->get($key));
    }

    /**
     * @dataProvider dataProviderSetMultiple
     *
     * @throws InvalidArgumentException
     */
    public function testSetMultiple(?int $ttl): void
    {
        $cache = $this->createCacheInstance();
        $data = $this->getDataProviderData();
        $cache->setMultiple($data, $ttl);

        foreach ($data as $key => $value) {
            $this->assertSameExceptObject($value, $cache->get((string) $key));
        }
    }

    /**
     * @return array testing multiSet with and without expiry
     */
    public function dataProviderSetMultiple(): array
    {
        return [[null], [2]];
    }

    public function testGetMultiple(): void
    {
        $cache = $this->createCacheInstance();
        $data = $this->getDataProviderData();
        $cache->setMultiple($data);

        $this->assertSameExceptObject($data, $cache->getMultiple(array_map('\strval', array_keys($data))));
    }

    public function testDeleteMultiple(): void
    {
        $cache = $this->createCacheInstance();
        $data = $this->getDataProviderData();
        $keys = array_map('\strval', array_keys($data));
        $cache->setMultiple($data);

        $this->assertSameExceptObject($data, $cache->getMultiple($keys));

        $cache->deleteMultiple($keys);
        $emptyData = array_map(static fn () => null, $data);

        $this->assertSameExceptObject($emptyData, $cache->getMultiple($keys));
    }

    public function testExpire(): void
    {
        $ttl = 2;
        $cache = $this->createCacheInstance();
        $memcached = $this->createPartialMock(\Memcached::class, ['set']);

        $memcached
            ->expects($this->once())
            ->method('set')
            ->with($this->equalTo('key'), $this->equalTo('value'), $this->equalTo($ttl))
            ->willReturn(true);

        $this->setInaccessibleProperty($cache, 'cache', $memcached);
        $cache->set('key', 'value', $ttl);
    }

    public function testZeroAndNegativeTtl(): void
    {
        $cache = $this->createCacheInstance();
        $cache->setMultiple(['a' => 1, 'b' => 2]);

        $this->assertTrue($cache->has('a'));
        $this->assertTrue($cache->has('b'));

        $cache->set('a', 11, -1);
        $this->assertFalse($cache->has('a'));

        $cache->set('b', 22, 0);
        $this->assertFalse($cache->has('b'));
    }

    /**
     * Data provider for {@see testNormalizeTtl()}
     *
     * @throws Exception
     *
     * @return array test data
     */
    public function dataProviderNormalizeTtl(): array
    {
        return [
            [123, 123],
            ['123', 123],
            [0, -1],
            ['', -1],
            [-1, -1],
            [-5, -1],
            [null, 0],
            [new DateInterval('PT6H8M'), 6 * 3600 + 8 * 60],
            [new DateInterval('P2Y4D'), 2 * 365 * 24 * 3600 + 4 * 24 * 3600],
        ];
    }

    /**
     * @dataProvider dataProviderNormalizeTtl
     *
     * @throws ReflectionException
     */
    public function testNormalizeTtl(mixed $ttl, mixed $expectedResult): void
    {
        $cache = $this->createCacheInstance();
        $ttl = $this->invokeMethod($cache, 'normalizeTtl', [$ttl]);
        $ttl = $ttl < 2_592_001 ? $ttl : $ttl - time();

        $this->assertSameExceptObject($expectedResult, $ttl);
    }

    public function iterableProvider(): array
    {
        return [
            'array' => [
                ['a' => 1, 'b' => 2,],
                ['a' => 1, 'b' => 2,],
            ],
            \ArrayIterator::class => [
                ['a' => 1, 'b' => 2,],
                new ArrayIterator(['a' => 1, 'b' => 2,]),
            ],
            \IteratorAggregate::class => [
                ['a' => 1, 'b' => 2,],
                new class () implements IteratorAggregate {
                    public function getIterator(): ArrayIterator
                    {
                        return new ArrayIterator(['a' => 1, 'b' => 2,]);
                    }
                },
            ],
            'generator' => [
                ['a' => 1, 'b' => 2,],
                (static function () {
                    yield 'a' => 1;
                    yield 'b' => 2;
                })(),
            ],
        ];
    }

    /**
     * @dataProvider iterableProvider
     *
     * @throws InvalidArgumentException
     */
    public function testValuesAsIterable(array $array, iterable $iterable): void
    {
        $cache = $this->createCacheInstance();
        $cache->setMultiple($iterable);

        $this->assertSameExceptObject($array, $cache->getMultiple(array_keys($array)));
    }

    public function testGetCache(): void
    {
        $cache = $this->createCacheInstance();
        $memcached = $this->getInaccessibleProperty($cache, 'cache');

        $this->assertInstanceOf(\Memcached::class, $memcached);
    }

    public function testGetNewServers(): void
    {
        $cache = $this->createCacheInstance();

        $memcached = $this->createPartialMock(\Memcached::class, ['getServerList']);
        $memcached
            ->method('getServerList')
            ->willReturn([['host' => '1.1.1.1', 'port' => 11211]]);

        $this->setInaccessibleProperty($cache, 'cache', $memcached);

        $newServers = $this->invokeMethod($cache, 'getNewServers', [
            [
                ['1.1.1.1', 11211, 1],
                ['2.2.2.2', 11211, 1],
            ],
        ]);

        $this->assertEquals([['2.2.2.2', 11211, 1]], $newServers);
    }

    public function testThatServerWeightIsOptional(): void
    {
        $cache = $this->createCacheInstance(microtime() . __METHOD__, [
            ['host' => '1.1.1.1', 'port' => 11211, 'weight' => 1],
            ['host' => '2.2.2.2', 'port' => 11211, 'weight' => 1],
        ]);

        $memcached = $this->getInaccessibleProperty($cache, 'cache');

        $this->assertEquals([
            [
                'host' => '1.1.1.1',
                'port' => 11211,
                'type' => 'TCP',
            ],
            [
                'host' => '2.2.2.2',
                'port' => 11211,
                'type' => 'TCP',
            ],
        ], $memcached->getServerList());
    }

    public function testSetWithDateIntervalTtl(): void
    {
        $cache = $this->createCacheInstance();
        $cache->set('a', 1, new DateInterval('PT1H'));
        $this->assertSameExceptObject(1, $cache->get('a'));

        $cache->setMultiple(['b' => 2]);
        $this->assertSameExceptObject(['b' => 2], $cache->getMultiple(['b']));
    }

    public function testInitDefaultServer(): void
    {
        $memcached = $this->getInaccessibleProperty(new Memcached(), 'cache');

        $this->assertEquals([
            [
                'host' => '127.0.0.1',
                'port' => 11211,
                'type' => 'TCP',
            ],
        ], $memcached->getServerList());
    }

    public function testFailInitServers(): void
    {
        $this->expectException(CacheException::class);

        $cache = $this->createCacheInstance();

        $memcached = $this->createPartialMock(\Memcached::class, ['addServers']);
        $memcached
            ->method('addServers')
            ->willReturn(false);

        $this->setInaccessibleProperty($cache, 'cache', $memcached);
        $this->invokeMethod($cache, 'initServers', [[], '']);
    }

    public function invalidServersConfigProvider(): array
    {
        return [
            [[[]]],
            [[['1.1.1.1']]],
            [['host' => MEMCACHED_HOST]],
            [['port' => MEMCACHED_PORT]],
            [['host' => null, 'port' => MEMCACHED_PORT]],
            [['host' => MEMCACHED_HOST, 'port' => null]],
        ];
    }

    /**
     * @dataProvider invalidServersConfigProvider
     *
     * @param $servers
     */
    public function testConstructorThrowExceptionForInvalidServersConfig($servers): void
    {
        $this->expectException(InvalidArgumentException::class);
        $this->createCacheInstance('', $servers);
    }

    public function invalidKeyProvider(): array
    {
        return [
            'psr-reserved' => ['{}()/\@:'],
            'empty-string' => [''],
        ];
    }

    /**
     * @dataProvider invalidKeyProvider
     */
    public function testGetThrowExceptionForInvalidKey(mixed $key): void
    {
        $cache = $this->createCacheInstance();
        $this->expectException(InvalidArgumentException::class);
        $cache->get($key);
    }

    /**
     * @dataProvider invalidKeyProvider
     */
    public function testSetThrowExceptionForInvalidKey(mixed $key): void
    {
        $cache = $this->createCacheInstance();
        $this->expectException(InvalidArgumentException::class);
        $cache->set($key, 'value');
    }

    /**
     * @dataProvider invalidKeyProvider
     */
    public function testDeleteThrowExceptionForInvalidKey(mixed $key): void
    {
        $cache = $this->createCacheInstance();
        $this->expectException(InvalidArgumentException::class);
        $cache->delete($key);
    }

    /**
     * @dataProvider invalidKeyProvider
     */
    public function testGetMultipleThrowExceptionForInvalidKeys(mixed $key): void
    {
        $cache = $this->createCacheInstance();
        $this->expectException(InvalidArgumentException::class);
        $cache->getMultiple([$key]);
    }

    /**
     * @dataProvider invalidKeyProvider
     */
<<<<<<< HEAD
    public function testGetMultipleThrowExceptionForInvalidKeysNotIterable(mixed $key): void
    {
        $cache = $this->createCacheInstance();
        $this->expectException(InvalidArgumentException::class);
        $cache->getMultiple($key);
    }

    /**
     * @dataProvider invalidKeyProvider
     */
    public function testSetMultipleThrowExceptionForInvalidKeysNotIterable(mixed $key): void
    {
        $cache = $this->createCacheInstance();
        $this->expectException(InvalidArgumentException::class);
        $cache->setMultiple($key);
    }

    /**
     * @dataProvider invalidKeyProvider
     */
    public function testDeleteMultipleThrowExceptionForInvalidKeys(mixed $key): void
=======
    public function testDeleteMultipleThrowExceptionForInvalidKeys($key): void
>>>>>>> 5226e69f
    {
        $cache = $this->createCacheInstance();
        $this->expectException(InvalidArgumentException::class);
        $cache->deleteMultiple([$key]);
    }

    /**
     * @dataProvider invalidKeyProvider
<<<<<<< HEAD
     */
    public function testDeleteMultipleThrowExceptionForInvalidKeysNotIterable(mixed $key): void
    {
        $cache = $this->createCacheInstance();
        $this->expectException(InvalidArgumentException::class);
        $cache->deleteMultiple($key);
    }

    /**
     * @dataProvider invalidKeyProvider
     */
    public function testHasInvalidKey(mixed $key): void
=======
     */
    public function testHasInvalidKey(string $key): void
>>>>>>> 5226e69f
    {
        $cache = $this->createCacheInstance();
        $this->expectException(InvalidArgumentException::class);
        $cache->has($key);
    }

    private function createCacheInstance($persistentId = '', array $servers = []): CacheInterface
    {
        if ($servers === []) {
            $servers[] = ['host' => MEMCACHED_HOST, 'port' => MEMCACHED_PORT];
        }

        return new Memcached($persistentId, $servers);
    }

    /**
     * Invokes a inaccessible method.
     *
     * @param $object
     * @param $method
     * @param bool $revoke whether to make method inaccessible after execution
     *
     * @throws ReflectionException
     *
     * @return mixed
     */
    private function invokeMethod($object, $method, array $args = [], bool $revoke = true)
    {
        $reflection = new ReflectionObject($object);
        $method = $reflection->getMethod($method);
        $method->setAccessible(true);
        $result = $method->invokeArgs($object, $args);

        if ($revoke) {
            $method->setAccessible(false);
        }

        return $result;
    }

    /**
     * Sets an inaccessible object property to a designated value.
     *
     * @param bool $revoke whether to make property inaccessible after setting
     */
    private function setInaccessibleProperty(object $object, string $propertyName, mixed $value, bool $revoke = true): void
    {
        $class = new ReflectionClass($object);

        while (!$class->hasProperty($propertyName)) {
            $class = $class->getParentClass();
        }

        $property = $class->getProperty($propertyName);
        $property->setAccessible(true);
        $property->setValue($object, $value);

        if ($revoke) {
            $property->setAccessible(false);
        }
    }

    /**
     * Gets an inaccessible object property.
     *
     * @param bool $revoke whether to make property inaccessible after getting
     *
     * @return mixed
     */
    private function getInaccessibleProperty(object $object, string $propertyName, bool $revoke = true)
    {
        $class = new ReflectionClass($object);

        while (!$class->hasProperty($propertyName)) {
            $class = $class->getParentClass();
        }

        $property = $class->getProperty($propertyName);
        $property->setAccessible(true);
        $result = $property->getValue($object);

        if ($revoke) {
            $property->setAccessible(false);
        }

        return $result;
    }

    private function getDataProviderData(): array
    {
        $dataProvider = $this->dataProvider();
        $data = [];

        foreach ($dataProvider as $item) {
            $data[$item[0]] = $item[1];
        }

        return $data;
    }

    private function assertSameExceptObject($expected, $actual): void
    {
        // Assert for all types.
        $this->assertEquals($expected, $actual);

        // No more asserts for objects.
        if (is_object($expected)) {
            return;
        }

        // Assert same for all types except objects and arrays that can contain objects.
        if (!is_array($expected)) {
            $this->assertSame($expected, $actual);
            return;
        }

        // Assert same for each element of the array except objects.
        foreach ($expected as $key => $value) {
            if (is_object($value)) {
                $this->assertEquals($expected[$key], $actual[$key]);
            } else {
                $this->assertSame($expected[$key], $actual[$key]);
            }
        }
    }
}<|MERGE_RESOLUTION|>--- conflicted
+++ resolved
@@ -308,11 +308,11 @@
                 ['a' => 1, 'b' => 2,],
                 ['a' => 1, 'b' => 2,],
             ],
-            \ArrayIterator::class => [
+            'ArrayIterator' => [
                 ['a' => 1, 'b' => 2,],
                 new ArrayIterator(['a' => 1, 'b' => 2,]),
             ],
-            \IteratorAggregate::class => [
+            'IteratorAggregate' => [
                 ['a' => 1, 'b' => 2,],
                 new class () implements IteratorAggregate {
                     public function getIterator(): ArrayIterator
@@ -508,31 +508,7 @@
     /**
      * @dataProvider invalidKeyProvider
      */
-<<<<<<< HEAD
-    public function testGetMultipleThrowExceptionForInvalidKeysNotIterable(mixed $key): void
-    {
-        $cache = $this->createCacheInstance();
-        $this->expectException(InvalidArgumentException::class);
-        $cache->getMultiple($key);
-    }
-
-    /**
-     * @dataProvider invalidKeyProvider
-     */
-    public function testSetMultipleThrowExceptionForInvalidKeysNotIterable(mixed $key): void
-    {
-        $cache = $this->createCacheInstance();
-        $this->expectException(InvalidArgumentException::class);
-        $cache->setMultiple($key);
-    }
-
-    /**
-     * @dataProvider invalidKeyProvider
-     */
     public function testDeleteMultipleThrowExceptionForInvalidKeys(mixed $key): void
-=======
-    public function testDeleteMultipleThrowExceptionForInvalidKeys($key): void
->>>>>>> 5226e69f
     {
         $cache = $this->createCacheInstance();
         $this->expectException(InvalidArgumentException::class);
@@ -541,23 +517,8 @@
 
     /**
      * @dataProvider invalidKeyProvider
-<<<<<<< HEAD
-     */
-    public function testDeleteMultipleThrowExceptionForInvalidKeysNotIterable(mixed $key): void
-    {
-        $cache = $this->createCacheInstance();
-        $this->expectException(InvalidArgumentException::class);
-        $cache->deleteMultiple($key);
-    }
-
-    /**
-     * @dataProvider invalidKeyProvider
-     */
-    public function testHasInvalidKey(mixed $key): void
-=======
      */
     public function testHasInvalidKey(string $key): void
->>>>>>> 5226e69f
     {
         $cache = $this->createCacheInstance();
         $this->expectException(InvalidArgumentException::class);
