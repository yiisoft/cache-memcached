--- conflicted
+++ resolved
@@ -169,11 +169,6 @@
     }
 
     /**
-<<<<<<< HEAD
-     * Converts iterable to array. If provided value is not iterable it throws an InvalidArgumentException.
-     */
-    private function iterableToArray(mixed $iterable): array
-=======
      * Converts iterable to array.
      *
      * @param iterable $iterable
@@ -181,7 +176,6 @@
      * @return array
      */
     private function iterableToArray(iterable $iterable): array
->>>>>>> 5226e69f
     {
         /** @psalm-suppress RedundantCast */
         return $iterable instanceof Traversable ? iterator_to_array($iterable) : (array) $iterable;
@@ -252,11 +246,7 @@
         return $normalized ?: [[self::DEFAULT_SERVER_HOST, self::DEFAULT_SERVER_PORT, self::DEFAULT_SERVER_WEIGHT]];
     }
 
-<<<<<<< HEAD
-    private function validateKey(mixed $key): void
-=======
     private function validateKey(string $key): void
->>>>>>> 5226e69f
     {
         if ($key === '' || strpbrk($key, '{}()/\@:')) {
             throw new InvalidArgumentException('Invalid key value.');
